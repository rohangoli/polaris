/*
 * Licensed to the Apache Software Foundation (ASF) under one
 * or more contributor license agreements.  See the NOTICE file
 * distributed with this work for additional information
 * regarding copyright ownership.  The ASF licenses this file
 * to you under the Apache License, Version 2.0 (the
 * "License"); you may not use this file except in compliance
 * with the License.  You may obtain a copy of the License at
 *
 *   http://www.apache.org/licenses/LICENSE-2.0
 *
 * Unless required by applicable law or agreed to in writing,
 * software distributed under the License is distributed on an
 * "AS IS" BASIS, WITHOUT WARRANTIES OR CONDITIONS OF ANY
 * KIND, either express or implied.  See the License for the
 * specific language governing permissions and limitations
 * under the License.
 */
package org.apache.polaris.core.storage.aws;

import static org.apache.polaris.core.config.FeatureConfiguration.STORAGE_CREDENTIAL_DURATION_SECONDS;

import jakarta.annotation.Nonnull;
import java.net.URI;
import java.util.HashMap;
import java.util.Map;
import java.util.Optional;
import java.util.Set;
import java.util.stream.Stream;
import org.apache.iceberg.exceptions.UnprocessableEntityException;
import org.apache.polaris.core.config.RealmConfig;
import org.apache.polaris.core.secrets.EcsXmlParser;
import org.apache.polaris.core.storage.AccessConfig;
import org.apache.polaris.core.storage.InMemoryStorageIntegration;
import org.apache.polaris.core.storage.StorageAccessProperty;
import org.apache.polaris.core.storage.StorageUtil;
import org.apache.polaris.core.storage.aws.StsClientProvider.StsDestination;
import org.slf4j.Logger;
import org.slf4j.LoggerFactory;
import software.amazon.awssdk.auth.credentials.AwsCredentialsProvider;
import software.amazon.awssdk.policybuilder.iam.IamConditionOperator;
import software.amazon.awssdk.policybuilder.iam.IamEffect;
import software.amazon.awssdk.policybuilder.iam.IamPolicy;
import software.amazon.awssdk.policybuilder.iam.IamResource;
import software.amazon.awssdk.policybuilder.iam.IamStatement;
import software.amazon.awssdk.services.sts.StsClient;
import software.amazon.awssdk.services.sts.model.AssumeRoleRequest;
import software.amazon.awssdk.services.sts.model.AssumeRoleResponse;

/** Credential vendor that supports generating */
public class AwsCredentialsStorageIntegration
    extends InMemoryStorageIntegration<AwsStorageConfigurationInfo> {
  private static final Logger LOG = LoggerFactory.getLogger(AwsCredentialsStorageIntegration.class);
  private final StsClientProvider stsClientProvider;
  private final Optional<AwsCredentialsProvider> credentialsProvider;

  public AwsCredentialsStorageIntegration(
      AwsStorageConfigurationInfo config, StsClient fixedClient) {
    this(config, (destination) -> fixedClient);
  }

  public AwsCredentialsStorageIntegration(
      AwsStorageConfigurationInfo config, StsClientProvider stsClientProvider) {
    this(config, stsClientProvider, Optional.empty());
  }

  public AwsCredentialsStorageIntegration(
      AwsStorageConfigurationInfo config,
      StsClientProvider stsClientProvider,
      Optional<AwsCredentialsProvider> credentialsProvider) {
    super(config, AwsCredentialsStorageIntegration.class.getName());
    this.stsClientProvider = stsClientProvider;
    this.credentialsProvider = credentialsProvider;
  }

  /** {@inheritDoc} */
  @Override
  public AccessConfig getSubscopedCreds(
      @Nonnull RealmConfig realmConfig,
      boolean allowListOperation,
      @Nonnull Set<String> allowedReadLocations,
      @Nonnull Set<String> allowedWriteLocations,
      Optional<String> refreshCredentialsEndpoint) {
    int storageCredentialDurationSeconds =
        realmConfig.getConfig(STORAGE_CREDENTIAL_DURATION_SECONDS);
    AwsStorageConfigurationInfo storageConfig = config();
<<<<<<< HEAD
    final String policyJson =
        policyString(
                storageConfig.getAwsPartition(),
                allowListOperation,
                allowedReadLocations,
                allowedWriteLocations)
            .toJson();

    if (LOG.isDebugEnabled()) {
      LOG.debug("Generated AssumeRole policy: {}", policyJson);
    }

    // Debug: dump raw and normalized endpoint information to help diagnose propagation
    try {
      if (LOG.isDebugEnabled()) {
        LOG.debug(
            "StorageConfig endpoints: endpoint='{}' endpointInternal='{}' pathStyleAccess='{}' -> endpointUri='{}' internalEndpointUri='{}'",
            storageConfig.getEndpoint(),
            storageConfig.getEndpointInternal(),
            storageConfig.getPathStyleAccess(),
            storageConfig.getEndpointUri(),
            storageConfig.getInternalEndpointUri());
      }
    } catch (Exception e) {
      LOG.debug("Failed to log storage config endpoints", e);
    }

    AssumeRoleRequest.Builder request =
        AssumeRoleRequest.builder()
            .externalId(storageConfig.getExternalId())
            .roleArn(storageConfig.getRoleARN())
            .roleSessionName("PolarisAwsCredentialsStorageIntegration")
            .policy(policyJson)
            .durationSeconds(storageCredentialDurationSeconds);
    credentialsProvider.ifPresent(
        cp -> request.overrideConfiguration(b -> b.credentialsProvider(cp)));

    String region = storageConfig.getRegion();
    @SuppressWarnings("resource")
    // Note: stsClientProvider returns "thin" clients that do not need closing
    StsClient stsClient =
        stsClientProvider.stsClient(
            StsDestination.of(
                storageConfig.getStsEndpointUri(),
                region,
                storageConfig.getIgnoreSSLVerification()));

    AssumeRoleResponse response;
    try {
      response = stsClient.assumeRole(request.build());
    } catch (software.amazon.awssdk.services.sts.model.StsException se) {
      String msg = se.getMessage() == null ? "" : se.getMessage();
      LOG.warn("AssumeRole failed: {}. Attempting fallback policy with AWS arn prefix.", msg);
      if (msg.contains("Policy has invalid resource") || msg.contains("invalid resource")) {
        // retry with AWS-style ARNs only (force partition to 'aws')
        final String fallbackPolicyJson =
            policyString("aws", allowListOperation, allowedReadLocations, allowedWriteLocations)
                .toJson();
        if (LOG.isDebugEnabled()) {
          LOG.debug("Retrying AssumeRole with fallback policy: {}", fallbackPolicyJson);
        }
        AssumeRoleRequest retryRequest = request.policy(fallbackPolicyJson).build();
        response = stsClient.assumeRole(retryRequest);
      } else {
        throw se;
      }
    }
    // Some STS endpoints (especially custom/on-prem ECS variants) may return a successful
    // HTTP response but the SDK-parsed AssumeRoleResponse.credentials() may be null.
    // Detect that and attempt a single retry using the AWS-style fallback policy; if we still
    // don't receive credentials, surface a clear error with the raw response for diagnostics.
    if (response == null || response.credentials() == null) {
      LOG.warn(
          "AssumeRole returned empty credentials (response={}). Attempting one retry with AWS arn prefix.",
          response);
      final String fallbackPolicyJson =
          policyString("aws", allowListOperation, allowedReadLocations, allowedWriteLocations)
              .toJson();
      if (LOG.isDebugEnabled()) {
        LOG.debug("Retrying AssumeRole with fallback policy: {}", fallbackPolicyJson);
      }
      AssumeRoleRequest retryRequest = request.policy(fallbackPolicyJson).build();
      response = stsClient.assumeRole(retryRequest);
      // If SDK still didn't populate credentials, attempt to parse the raw XML captured
      // by the StsClientsPool debug interceptor (best-effort). This helps with some ECS
      // on-prem STS endpoints that return non-standard xmlns values that confuse the SDK.
      if (response == null || response.credentials() == null) {
        try {
          java.util.Optional<String> rawOpt = stsClientProvider.lastRawBody();
          if (rawOpt.isPresent()) {
            String raw = rawOpt.get();
            EcsXmlParser.Credentials creds = EcsXmlParser.parse(raw);
            if (creds != null) {
              // Build a synthetic AssumeRoleResponse-like mapping by directly filling AccessConfig
              AccessConfig.Builder accessConfigFallback = AccessConfig.builder();
              accessConfigFallback.put(StorageAccessProperty.AWS_KEY_ID, creds.getAccessKeyId());
              accessConfigFallback.put(
                  StorageAccessProperty.AWS_SECRET_KEY, creds.getSecretAccessKey());
              accessConfigFallback.put(StorageAccessProperty.AWS_TOKEN, creds.getSessionToken());
              if (creds.getExpiration() != null) {
                try {
                  long epoch = java.time.Instant.parse(creds.getExpiration()).toEpochMilli();
                  accessConfigFallback.put(
                      StorageAccessProperty.EXPIRATION_TIME, String.valueOf(epoch));
                  accessConfigFallback.put(
                      StorageAccessProperty.AWS_SESSION_TOKEN_EXPIRES_AT_MS, String.valueOf(epoch));
                } catch (Exception e) {
                  // If parsing fails, skip expiration fields
                }
              }
              // Copy metadata from the storage config into the fallback AccessConfig so
              // downstream consumers (e.g. DefaultFileIOFactory -> Iceberg S3FileIO) can
              // honor endpoint overrides, path-style access, region, and refresh endpoints.
              if (region != null) {
                accessConfigFallback.put(StorageAccessProperty.CLIENT_REGION, region);
              }

              refreshCredentialsEndpoint.ifPresent(
                  endpoint ->
                      accessConfigFallback.put(
                          StorageAccessProperty.AWS_REFRESH_CREDENTIALS_ENDPOINT, endpoint));

              URI fbEndpointUri = storageConfig.getEndpointUri();
              if (fbEndpointUri != null) {
                accessConfigFallback.put(
                    StorageAccessProperty.AWS_ENDPOINT, fbEndpointUri.toString());
              }
              URI fbInternalEndpointUri = storageConfig.getInternalEndpointUri();
              if (fbInternalEndpointUri != null) {
                accessConfigFallback.putInternalProperty(
                    StorageAccessProperty.AWS_ENDPOINT.getPropertyName(),
                    fbInternalEndpointUri.toString());
              }

              if (Boolean.TRUE.equals(storageConfig.getPathStyleAccess())) {
                accessConfigFallback.put(
                    StorageAccessProperty.AWS_PATH_STYLE_ACCESS, Boolean.TRUE.toString());
              }

              LOG.info("Successfully parsed ECS STS XML fallback and extracted credentials");
              return accessConfigFallback.build();
            }
          }
        } catch (Exception e) {
          LOG.debug("ECS XML fallback parse failed", e);
        }
      }
      if (response == null || response.credentials() == null) {
        String respStr = response == null ? "null" : response.toString();
        LOG.error("AssumeRole retry did not return credentials. response={}", respStr);
        throw new UnprocessableEntityException("Failed to get subscoped credentials: %s", respStr);
      }
    }

=======
    String region = storageConfig.getRegion();
>>>>>>> 395f7bdc
    AccessConfig.Builder accessConfig = AccessConfig.builder();

    if (shouldUseSts(storageConfig)) {
      AssumeRoleRequest.Builder request =
          AssumeRoleRequest.builder()
              .externalId(storageConfig.getExternalId())
              .roleArn(storageConfig.getRoleARN())
              .roleSessionName("PolarisAwsCredentialsStorageIntegration")
              .policy(
                  policyString(
                          storageConfig.getAwsPartition(),
                          allowListOperation,
                          allowedReadLocations,
                          allowedWriteLocations)
                      .toJson())
              .durationSeconds(storageCredentialDurationSeconds);
      credentialsProvider.ifPresent(
          cp -> request.overrideConfiguration(b -> b.credentialsProvider(cp)));

      @SuppressWarnings("resource")
      // Note: stsClientProvider returns "thin" clients that do not need closing
      StsClient stsClient =
          stsClientProvider.stsClient(StsDestination.of(storageConfig.getStsEndpointUri(), region));

      AssumeRoleResponse response = stsClient.assumeRole(request.build());
      accessConfig.put(StorageAccessProperty.AWS_KEY_ID, response.credentials().accessKeyId());
      accessConfig.put(
          StorageAccessProperty.AWS_SECRET_KEY, response.credentials().secretAccessKey());
      accessConfig.put(StorageAccessProperty.AWS_TOKEN, response.credentials().sessionToken());
      Optional.ofNullable(response.credentials().expiration())
          .ifPresent(
              i -> {
                accessConfig.put(
                    StorageAccessProperty.EXPIRATION_TIME, String.valueOf(i.toEpochMilli()));
                accessConfig.put(
                    StorageAccessProperty.AWS_SESSION_TOKEN_EXPIRES_AT_MS,
                    String.valueOf(i.toEpochMilli()));
              });
    }

    if (region != null) {
      accessConfig.put(StorageAccessProperty.CLIENT_REGION, region);
    }

    refreshCredentialsEndpoint.ifPresent(
        endpoint -> {
          accessConfig.put(StorageAccessProperty.AWS_REFRESH_CREDENTIALS_ENDPOINT, endpoint);
        });

    URI endpointUri = storageConfig.getEndpointUri();
    if (endpointUri != null) {
      accessConfig.put(StorageAccessProperty.AWS_ENDPOINT, endpointUri.toString());
    }
    URI internalEndpointUri = storageConfig.getInternalEndpointUri();
    if (internalEndpointUri != null) {
      accessConfig.putInternalProperty(
          StorageAccessProperty.AWS_ENDPOINT.getPropertyName(), internalEndpointUri.toString());
    }

    if (Boolean.TRUE.equals(storageConfig.getPathStyleAccess())) {
      accessConfig.put(StorageAccessProperty.AWS_PATH_STYLE_ACCESS, Boolean.TRUE.toString());
    }

    if ("aws-us-gov".equals(storageConfig.getAwsPartition()) && region == null) {
      throw new IllegalArgumentException(
          String.format(
              "AWS region must be set when using partition %s", storageConfig.getAwsPartition()));
    }

    return accessConfig.build();
  }

  private boolean shouldUseSts(AwsStorageConfigurationInfo storageConfig) {
    return !Boolean.TRUE.equals(storageConfig.getStsUnavailable());
  }

  /**
   * generate an IamPolicy from the input readLocations and writeLocations, optionally with list
   * support. Credentials will be scoped to exactly the resources provided. If read and write
   * locations are empty, a non-empty policy will be generated that grants GetObject and optionally
   * ListBucket privileges with no resources. This prevents us from sending an empty policy to AWS
   * and just assuming the role with full privileges.
   */
  // TODO - add KMS key access
  private IamPolicy policyString(
      String awsPartition,
      boolean allowList,
      Set<String> readLocations,
      Set<String> writeLocations) {
    IamPolicy.Builder policyBuilder = IamPolicy.builder();
    IamStatement.Builder allowGetObjectStatementBuilder =
        IamStatement.builder()
            .effect(IamEffect.ALLOW)
            .addAction("s3:GetObject")
            .addAction("s3:GetObjectVersion");
    Map<String, IamStatement.Builder> bucketListStatementBuilder = new HashMap<>();
    Map<String, IamStatement.Builder> bucketGetLocationStatementBuilder = new HashMap<>();

    final String arnPrefix = arnPrefixForPartition(awsPartition);
    // For S3-compatible providers that return partition 'ecs', the policy
    // resources should use the AWS-style S3 ARN prefix (arn:aws:s3:::). For
    // real AWS partitions (aws, aws-us-gov, aws-cn) use the configured
    // partition's prefix. This preserves deterministic policy output while
    // allowing ECS to receive AWS-style ARNs as expected by tests and some
    // S3-compatible endpoints.
    final String preferredArnPrefix =
        "ecs".equals(awsPartition) ? arnPrefixForPartition("aws") : arnPrefix;
    Stream.concat(readLocations.stream(), writeLocations.stream())
        .distinct()
        .forEach(
            location -> {
              URI uri = URI.create(location);
              // add only object-level resource using the configured partition prefix.
              allowGetObjectStatementBuilder.addResource(
                  IamResource.create(
                      preferredArnPrefix
                          + StorageUtil.concatFilePrefixes(parseS3Path(uri), "*", "/")));
              final var bucket = preferredArnPrefix + StorageUtil.getBucket(uri);
              if (allowList) {
                bucketListStatementBuilder
                    .computeIfAbsent(
                        bucket,
                        (String key) ->
                            IamStatement.builder()
                                .effect(IamEffect.ALLOW)
                                .addAction("s3:ListBucket")
                                .addResource(key))
                    .addCondition(
                        IamConditionOperator.STRING_LIKE,
                        "s3:prefix",
                        StorageUtil.concatFilePrefixes(trimLeadingSlash(uri.getPath()), "*", "/"));
              }
              bucketGetLocationStatementBuilder.computeIfAbsent(
                  bucket,
                  key ->
                      IamStatement.builder()
                          .effect(IamEffect.ALLOW)
                          .addAction("s3:GetBucketLocation")
                          .addResource(key));
            });

    if (!writeLocations.isEmpty()) {
      IamStatement.Builder allowPutObjectStatementBuilder =
          IamStatement.builder()
              .effect(IamEffect.ALLOW)
              .addAction("s3:PutObject")
              .addAction("s3:DeleteObject");
      writeLocations.forEach(
          location -> {
            URI uri = URI.create(location);
            // add object-level resources for write operations only using configured
            // partition prefix.
            allowPutObjectStatementBuilder.addResource(
                IamResource.create(
                    preferredArnPrefix
                        + StorageUtil.concatFilePrefixes(parseS3Path(uri), "*", "/")));
          });
      policyBuilder.addStatement(allowPutObjectStatementBuilder.build());
    }
    if (!bucketListStatementBuilder.isEmpty()) {
      bucketListStatementBuilder
          .values()
          .forEach(statementBuilder -> policyBuilder.addStatement(statementBuilder.build()));
    } else if (allowList) {
      // add list privilege with 0 resources
      policyBuilder.addStatement(
          IamStatement.builder().effect(IamEffect.ALLOW).addAction("s3:ListBucket").build());
    }

    bucketGetLocationStatementBuilder
        .values()
        .forEach(statementBuilder -> policyBuilder.addStatement(statementBuilder.build()));
    return policyBuilder.addStatement(allowGetObjectStatementBuilder.build()).build();
  }

  private static String arnPrefixForPartition(String awsPartition) {
    return String.format("arn:%s:s3:::", awsPartition != null ? awsPartition : "aws");
  }

  private static @Nonnull String parseS3Path(URI uri) {
    String bucket = StorageUtil.getBucket(uri);
    String path = trimLeadingSlash(uri.getPath());
    return String.join("/", bucket, path);
  }

  private static @Nonnull String trimLeadingSlash(String path) {
    if (path.startsWith("/")) {
      path = path.substring(1);
    }
    return path;
  }
}<|MERGE_RESOLUTION|>--- conflicted
+++ resolved
@@ -84,53 +84,34 @@
     int storageCredentialDurationSeconds =
         realmConfig.getConfig(STORAGE_CREDENTIAL_DURATION_SECONDS);
     AwsStorageConfigurationInfo storageConfig = config();
-<<<<<<< HEAD
-    final String policyJson =
-        policyString(
-                storageConfig.getAwsPartition(),
-                allowListOperation,
-                allowedReadLocations,
-                allowedWriteLocations)
-            .toJson();
-
-    if (LOG.isDebugEnabled()) {
-      LOG.debug("Generated AssumeRole policy: {}", policyJson);
-    }
-
-    // Debug: dump raw and normalized endpoint information to help diagnose propagation
-    try {
-      if (LOG.isDebugEnabled()) {
-        LOG.debug(
-            "StorageConfig endpoints: endpoint='{}' endpointInternal='{}' pathStyleAccess='{}' -> endpointUri='{}' internalEndpointUri='{}'",
-            storageConfig.getEndpoint(),
-            storageConfig.getEndpointInternal(),
-            storageConfig.getPathStyleAccess(),
-            storageConfig.getEndpointUri(),
-            storageConfig.getInternalEndpointUri());
-      }
-    } catch (Exception e) {
-      LOG.debug("Failed to log storage config endpoints", e);
-    }
-
-    AssumeRoleRequest.Builder request =
-        AssumeRoleRequest.builder()
-            .externalId(storageConfig.getExternalId())
-            .roleArn(storageConfig.getRoleARN())
-            .roleSessionName("PolarisAwsCredentialsStorageIntegration")
-            .policy(policyJson)
-            .durationSeconds(storageCredentialDurationSeconds);
-    credentialsProvider.ifPresent(
-        cp -> request.overrideConfiguration(b -> b.credentialsProvider(cp)));
-
     String region = storageConfig.getRegion();
-    @SuppressWarnings("resource")
-    // Note: stsClientProvider returns "thin" clients that do not need closing
-    StsClient stsClient =
-        stsClientProvider.stsClient(
-            StsDestination.of(
-                storageConfig.getStsEndpointUri(),
-                region,
-                storageConfig.getIgnoreSSLVerification()));
+    AccessConfig.Builder accessConfig = AccessConfig.builder();
+
+    if (shouldUseSts(storageConfig)) {
+      AssumeRoleRequest.Builder request =
+          AssumeRoleRequest.builder()
+              .externalId(storageConfig.getExternalId())
+              .roleArn(storageConfig.getRoleARN())
+              .roleSessionName("PolarisAwsCredentialsStorageIntegration")
+              .policy(
+                  policyString(
+                          storageConfig.getAwsPartition(),
+                          allowListOperation,
+                          allowedReadLocations,
+                          allowedWriteLocations)
+                      .toJson())
+              .durationSeconds(storageCredentialDurationSeconds);
+      credentialsProvider.ifPresent(
+          cp -> request.overrideConfiguration(b -> b.credentialsProvider(cp)));
+
+      @SuppressWarnings("resource")
+      // Note: stsClientProvider returns "thin" clients that do not need closing
+      StsClient stsClient =
+          stsClientProvider.stsClient(
+              StsDestination.of(
+                  storageConfig.getStsEndpointUri(),
+                  region,
+                  storageConfig.getIgnoreSSLVerification()));
 
     AssumeRoleResponse response;
     try {
@@ -237,50 +218,20 @@
         LOG.error("AssumeRole retry did not return credentials. response={}", respStr);
         throw new UnprocessableEntityException("Failed to get subscoped credentials: %s", respStr);
       }
-    }
-
-=======
-    String region = storageConfig.getRegion();
->>>>>>> 395f7bdc
-    AccessConfig.Builder accessConfig = AccessConfig.builder();
-
-    if (shouldUseSts(storageConfig)) {
-      AssumeRoleRequest.Builder request =
-          AssumeRoleRequest.builder()
-              .externalId(storageConfig.getExternalId())
-              .roleArn(storageConfig.getRoleARN())
-              .roleSessionName("PolarisAwsCredentialsStorageIntegration")
-              .policy(
-                  policyString(
-                          storageConfig.getAwsPartition(),
-                          allowListOperation,
-                          allowedReadLocations,
-                          allowedWriteLocations)
-                      .toJson())
-              .durationSeconds(storageCredentialDurationSeconds);
-      credentialsProvider.ifPresent(
-          cp -> request.overrideConfiguration(b -> b.credentialsProvider(cp)));
-
-      @SuppressWarnings("resource")
-      // Note: stsClientProvider returns "thin" clients that do not need closing
-      StsClient stsClient =
-          stsClientProvider.stsClient(StsDestination.of(storageConfig.getStsEndpointUri(), region));
-
-      AssumeRoleResponse response = stsClient.assumeRole(request.build());
+
       accessConfig.put(StorageAccessProperty.AWS_KEY_ID, response.credentials().accessKeyId());
-      accessConfig.put(
-          StorageAccessProperty.AWS_SECRET_KEY, response.credentials().secretAccessKey());
-      accessConfig.put(StorageAccessProperty.AWS_TOKEN, response.credentials().sessionToken());
-      Optional.ofNullable(response.credentials().expiration())
-          .ifPresent(
-              i -> {
-                accessConfig.put(
-                    StorageAccessProperty.EXPIRATION_TIME, String.valueOf(i.toEpochMilli()));
-                accessConfig.put(
-                    StorageAccessProperty.AWS_SESSION_TOKEN_EXPIRES_AT_MS,
-                    String.valueOf(i.toEpochMilli()));
-              });
-    }
+    accessConfig.put(
+        StorageAccessProperty.AWS_SECRET_KEY, response.credentials().secretAccessKey());
+    accessConfig.put(StorageAccessProperty.AWS_TOKEN, response.credentials().sessionToken());
+    Optional.ofNullable(response.credentials().expiration())
+        .ifPresent(
+            i -> {
+              accessConfig.put(
+                  StorageAccessProperty.EXPIRATION_TIME, String.valueOf(i.toEpochMilli()));
+              accessConfig.put(
+                  StorageAccessProperty.AWS_SESSION_TOKEN_EXPIRES_AT_MS,
+                  String.valueOf(i.toEpochMilli()));
+            });
 
     if (region != null) {
       accessConfig.put(StorageAccessProperty.CLIENT_REGION, region);
@@ -301,14 +252,16 @@
           StorageAccessProperty.AWS_ENDPOINT.getPropertyName(), internalEndpointUri.toString());
     }
 
-    if (Boolean.TRUE.equals(storageConfig.getPathStyleAccess())) {
-      accessConfig.put(StorageAccessProperty.AWS_PATH_STYLE_ACCESS, Boolean.TRUE.toString());
-    }
-
-    if ("aws-us-gov".equals(storageConfig.getAwsPartition()) && region == null) {
-      throw new IllegalArgumentException(
-          String.format(
-              "AWS region must be set when using partition %s", storageConfig.getAwsPartition()));
+      if (Boolean.TRUE.equals(storageConfig.getPathStyleAccess())) {
+        accessConfig.put(StorageAccessProperty.AWS_PATH_STYLE_ACCESS, Boolean.TRUE.toString());
+      }
+
+      if ("aws-us-gov".equals(storageConfig.getAwsPartition()) && region == null) {
+        throw new IllegalArgumentException(
+            String.format(
+                "AWS region must be set when using partition %s", storageConfig.getAwsPartition()));
+      }
+    }
     }
 
     return accessConfig.build();
